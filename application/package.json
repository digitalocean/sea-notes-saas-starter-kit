{
  "name": "application",
  "version": "0.1.0",
  "private": true,
  "scripts": {
    "dev": "next dev --turbopack",
    "build": "next build",
    "start": "next start",
    "lint": "next lint",
    "format": "prettier --write .",
    "format:check": "prettier --check .",
    "test": "jest",
    "test:server": "jest --config jest.server.config.ts",
    "test:all": "npm run test && npm run test:server",
    "setup:stripe": "node ./setup/stripe.mjs",
    "setup:deploy": "node ./setup/appspec.mjs",
    "deploy": "node ./setup/deploy.mjs"
  },
  "dependencies": {
    "@auth/prisma-adapter": "^2.9.1",
    "@aws-sdk/client-s3": "^3.806.0",
    "@aws-sdk/s3-request-presigner": "^3.806.0",
    "@emotion/react": "^11.14.0",
    "@emotion/styled": "^11.14.0",
    "@mui/icons-material": "^7.1.0",
    "@mui/material": "^7.1.0",
    "@mui/material-nextjs": "^7.1.1",
    "@prisma/client": "^6.17.1",
    "@react-email/components": "^0.0.42",
    "@stripe/react-stripe-js": "^3.7.0",
    "@stripe/stripe-js": "^7.3.1",
    "@types/puppeteer": "^5.4.7",
    "axios": "^1.10.0",
    "bcryptjs": "^3.0.2",
    "next": "15.4.8",
    "next-auth": "^5.0.0-beta.28",
    "openai": "^5.9.0",
<<<<<<< HEAD
    "puppeteer": "^24.10.2",
    "react": "^19.0.0",
    "react-dom": "^19.0.0",
=======
    "react": "19.1.2",
    "react-dom": "19.1.2",
>>>>>>> 19b99edf
    "resend": "^4.5.2",
    "stripe": "^18.1.1",
    "uuid": "^11.1.0"
  },
  "devDependencies": {
    "@eslint/eslintrc": "^3",
    "@testing-library/dom": "^10.4.0",
    "@testing-library/jest-dom": "^6.6.3",
    "@testing-library/react": "^16.3.0",
    "@testing-library/user-event": "^14.6.1",
    "@types/jest": "^29.5.14",
    "@types/node": "^20",
    "@types/react": "^19",
    "@types/react-dom": "^19",
    "dotenv": "^16.5.0",
    "eslint": "^9",
    "eslint-config-next": "15.3.2",
    "eslint-plugin-jsdoc": "^50.6.17",
    "jest": "^29.7.0",
    "jest-environment-jsdom": "^29.7.0",
    "js-yaml": "^4.1.0",
    "prettier": "^3.5.3",
    "prisma": "^6.17.1",
    "ts-node": "^10.9.2",
    "typescript": "^5"
  }
}<|MERGE_RESOLUTION|>--- conflicted
+++ resolved
@@ -35,14 +35,11 @@
     "next": "15.4.8",
     "next-auth": "^5.0.0-beta.28",
     "openai": "^5.9.0",
-<<<<<<< HEAD
     "puppeteer": "^24.10.2",
     "react": "^19.0.0",
     "react-dom": "^19.0.0",
-=======
     "react": "19.1.2",
     "react-dom": "19.1.2",
->>>>>>> 19b99edf
     "resend": "^4.5.2",
     "stripe": "^18.1.1",
     "uuid": "^11.1.0"
