--- conflicted
+++ resolved
@@ -67,13 +67,10 @@
     webhookSecret: process.env.STRIPE_WEBHOOK_SECRET,
     portalConfigId: process.env.STRIPE_PORTAL_CONFIG_ID,
   },
-<<<<<<< HEAD
   Invoice: {
     doAgentBaseUrl: process.env.DO_AGENT_BASE_URL,
     doApiToken: process.env.DO_API_TOKEN,
   },
-};
-=======
   AI: {
     doInferenceApiKey: process.env.DO_INFERENCE_API_KEY,
   },
@@ -86,5 +83,4 @@
 
 // Server-side check for AI configuration
 // Used by API routes and background services that require AI functionality
-export const hasAIConfiguredServer = !!serverConfig.AI.doInferenceApiKey;
->>>>>>> 6db7c5fb
+export const hasAIConfiguredServer = !!serverConfig.AI.doInferenceApiKey;